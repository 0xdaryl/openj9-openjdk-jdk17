/*
 * Copyright (c) 2012, 2013, Oracle and/or its affiliates. All rights reserved.
 * DO NOT ALTER OR REMOVE COPYRIGHT NOTICES OR THIS FILE HEADER.
 *
 * This code is free software; you can redistribute it and/or modify it
 * under the terms of the GNU General Public License version 2 only, as
 * published by the Free Software Foundation.
 *
 * This code is distributed in the hope that it will be useful, but WITHOUT
 * ANY WARRANTY; without even the implied warranty of MERCHANTABILITY or
 * FITNESS FOR A PARTICULAR PURPOSE.  See the GNU General Public License
 * version 2 for more details (a copy is included in the LICENSE file that
 * accompanied this code).
 *
 * You should have received a copy of the GNU General Public License version
 * 2 along with this work; if not, write to the Free Software Foundation,
 * Inc., 51 Franklin St, Fifth Floor, Boston, MA 02110-1301 USA.
 *
 * Please contact Oracle, 500 Oracle Parkway, Redwood Shores, CA 94065 USA
 * or visit www.oracle.com if you need additional information or have any
 * questions.
 */

/*
 * @test
 * @bug 7190813 8022719
 * @summary Check for extended  RPATHs on *nixes
 * @compile -XDignore.symbol.file RunpathTest.java
 * @run main RunpathTest
 * @author ksrini
 */

import java.io.File;

public class RunpathTest extends TestHelper {

    final String elfreaderCmd;
    RunpathTest() {
        elfreaderCmd = findElfReader();
    }

    final String findElfReader() {
        String[] paths = {"/bin", "/sbin", "/usr/bin", "/usr/sbin", "/usr/ccs/bin"};
        final String cmd = isSolaris ? "elfdump" : "readelf";
        for (String x : paths) {
            File p = new File(x);
            File e = new File(p, cmd);
            if (e.canExecute()) {
                return e.getAbsolutePath();
            }
        }
        System.err.println("Warning: no suitable elf reader!");
        return null;
    }

    void elfCheck(String javacmd, String expectedRpath) {
        final TestResult tr = doExec(elfreaderCmd, "-d", javacmd);
        if (!tr.matches(expectedRpath)) {
            System.out.println(tr);
            throw new RuntimeException("FAILED: RPATH strings " +
                    expectedRpath + " not found in " + javaCmd);
        }
        System.out.println(javacmd + " contains expected RPATHS");
    }

    void testRpath() {
<<<<<<< HEAD
        if (isDualMode && is64Bit) {
            String expectedRpath = ".*RPATH.*\\$ORIGIN/../../lib/" + getJreArch() + ".*";
            elfCheck(java64Cmd, expectedRpath);
        } else {
            String expectedRpath = ".*RPATH.*\\$ORIGIN/../lib/" + getJreArch() + ".*";
            elfCheck(javaCmd, expectedRpath);
        }
=======
        String expectedRpath = ".*RPATH.*\\$ORIGIN/../lib/" + getJreArch()
                + ":\\$ORIGIN/../jre/lib/" + getJreArch() + ".*";
        elfCheck(javaCmd, expectedRpath);
>>>>>>> ca27ba72
    }

    public static void main(String... args) throws Exception {
        if (isSolaris || isLinux) {
            RunpathTest rp = new RunpathTest();
            rp.testRpath();
        }
    }
}<|MERGE_RESOLUTION|>--- conflicted
+++ resolved
@@ -64,19 +64,8 @@
     }
 
     void testRpath() {
-<<<<<<< HEAD
-        if (isDualMode && is64Bit) {
-            String expectedRpath = ".*RPATH.*\\$ORIGIN/../../lib/" + getJreArch() + ".*";
-            elfCheck(java64Cmd, expectedRpath);
-        } else {
-            String expectedRpath = ".*RPATH.*\\$ORIGIN/../lib/" + getJreArch() + ".*";
-            elfCheck(javaCmd, expectedRpath);
-        }
-=======
-        String expectedRpath = ".*RPATH.*\\$ORIGIN/../lib/" + getJreArch()
-                + ":\\$ORIGIN/../jre/lib/" + getJreArch() + ".*";
-        elfCheck(javaCmd, expectedRpath);
->>>>>>> ca27ba72
+        String expectedRpath = ".*RPATH.*\\$ORIGIN/../../lib/" + getJreArch() + ".*";
+        elfCheck(java64Cmd, expectedRpath);
     }
 
     public static void main(String... args) throws Exception {
