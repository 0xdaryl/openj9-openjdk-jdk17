/*
<<<<<<< HEAD
 * ===========================================================================
 * (c) Copyright IBM Corp. 2000, 2018 All Rights Reserved
 * ===========================================================================
 */

/*
 * Copyright (c) 2000, 2016, Oracle and/or its affiliates. All rights reserved.
=======
 * Copyright (c) 2000, 2018, Oracle and/or its affiliates. All rights reserved.
>>>>>>> 74d4f81e
 * DO NOT ALTER OR REMOVE COPYRIGHT NOTICES OR THIS FILE HEADER.
 *
 * This code is free software; you can redistribute it and/or modify it
 * under the terms of the GNU General Public License version 2 only, as
 * published by the Free Software Foundation.  Oracle designates this
 * particular file as subject to the "Classpath" exception as provided
 * by Oracle in the LICENSE file that accompanied this code.
 *
 * This code is distributed in the hope that it will be useful, but WITHOUT
 * ANY WARRANTY; without even the implied warranty of MERCHANTABILITY or
 * FITNESS FOR A PARTICULAR PURPOSE.  See the GNU General Public License
 * version 2 for more details (a copy is included in the LICENSE file that
 * accompanied this code).
 *
 * You should have received a copy of the GNU General Public License version
 * 2 along with this work; if not, write to the Free Software Foundation,
 * Inc., 51 Franklin St, Fifth Floor, Boston, MA 02110-1301 USA.
 *
 * Please contact Oracle, 500 Oracle Parkway, Redwood Shores, CA 94065 USA
 * or visit www.oracle.com if you need additional information or have any
 * questions.
 */

#warn This file is preprocessed before being compiled

package java.nio;

import java.io.FileDescriptor;
import java.lang.ref.Reference;
import jdk.internal.misc.VM;
import jdk.internal.ref.Cleaner;
import sun.nio.ch.DirectBuffer;

class Direct$Type$Buffer$RW$$BO$
#if[rw]
    extends {#if[byte]?Mapped$Type$Buffer:$Type$Buffer}
#else[rw]
    extends Direct$Type$Buffer$BO$
#end[rw]
    implements DirectBuffer
{

#if[rw]

    // Cached array base offset
    private static final long ARRAY_BASE_OFFSET = UNSAFE.arrayBaseOffset($type$[].class);

    // Cached unaligned-access capability
    protected static final boolean UNALIGNED = Bits.unaligned();

    // Base address, used in all indexing calculations
    // NOTE: moved up to Buffer.java for speed in JNI GetDirectBufferAddress
    //    protected long address;

    // An object attached to this buffer. If this buffer is a view of another
    // buffer then we use this field to keep a reference to that buffer to
    // ensure that its memory isn't freed before we are done with it.
    private final Object att;

    public Object attachment() {
        return att;
    }

#if[byte]

    private static class Deallocator
        implements Runnable
    {

        private long address;
        private long size;
        private int capacity;

        private Deallocator(long address, long size, int capacity) {
            assert (address != 0);
            this.address = address;
            this.size = size;
            this.capacity = capacity;
        }

        public void run() {
            if (address == 0) {
                // Paranoia
                return;
            }
            UNSAFE.freeDBBMemory(address);
            address = 0;
            Bits.unreserveMemory(size, capacity);
        }

    }

    private final Cleaner cleaner;

    public Cleaner cleaner() { return cleaner; }

#else[byte]

    public Cleaner cleaner() { return null; }

#end[byte]

#end[rw]

#if[byte]

    // Primary constructor
    //
    Direct$Type$Buffer$RW$(int cap) {                   // package-private
#if[rw]
        super(-1, 0, cap, cap);
        boolean pa = VM.isDirectMemoryPageAligned();
        int ps = Bits.pageSize();
        long size = Math.max(1L, (long)cap + (pa ? ps : 0));
        Bits.reserveMemory(size, cap);

        long base = 0;
        try {
            base = UNSAFE.allocateDBBMemory(size);
        } catch (OutOfMemoryError x) {
            Bits.unreserveMemory(size, cap);
            throw x;
        }
        UNSAFE.setMemory(base, size, (byte) 0);
        if (pa && (base % ps != 0)) {
            // Round up to page boundary
            address = base + ps - (base & (ps - 1));
        } else {
            address = base;
        }
        cleaner = Cleaner.create(this, new Deallocator(base, size, cap));
        att = null;
#else[rw]
        super(cap);
        this.isReadOnly = true;
#end[rw]
    }

#if[rw]

    // Invoked to construct a direct ByteBuffer referring to the block of
    // memory. A given arbitrary object may also be attached to the buffer.
    //
    Direct$Type$Buffer(long addr, int cap, Object ob) {
        super(-1, 0, cap, cap);
        address = addr;
        cleaner = null;
        att = ob;
    }


    // Invoked only by JNI: NewDirectByteBuffer(void*, long)
    //
    private Direct$Type$Buffer(long addr, int cap) {
        super(-1, 0, cap, cap);
        address = addr;
        cleaner = null;
        att = null;
    }

#end[rw]

    // For memory-mapped buffers -- invoked by FileChannelImpl via reflection
    //
    protected Direct$Type$Buffer$RW$(int cap, long addr,
                                     FileDescriptor fd,
                                     Runnable unmapper)
    {
#if[rw]
        super(-1, 0, cap, cap, fd);
        address = addr;
        cleaner = Cleaner.create(this, unmapper);
        att = null;
#else[rw]
        super(cap, addr, fd, unmapper);
        this.isReadOnly = true;
#end[rw]
    }

#end[byte]

    // For duplicates and slices
    //
    Direct$Type$Buffer$RW$$BO$(DirectBuffer db,         // package-private
                               int mark, int pos, int lim, int cap,
                               int off)
    {
#if[rw]
        super(mark, pos, lim, cap);
        address = db.address() + off;
#if[byte]
        cleaner = null;
#end[byte]
        att = db;
#else[rw]
        super(db, mark, pos, lim, cap, off);
        this.isReadOnly = true;
#end[rw]
    }

    @Override
    Object base() {
        return null;
    }

    public $Type$Buffer slice() {
        int pos = this.position();
        int lim = this.limit();
        assert (pos <= lim);
        int rem = (pos <= lim ? lim - pos : 0);
        int off = (pos << $LG_BYTES_PER_VALUE$);
        assert (off >= 0);
        return new Direct$Type$Buffer$RW$$BO$(this, -1, 0, rem, rem, off);
    }

#if[byte]
    public $Type$Buffer slice(int pos, int lim) {
        assert (pos >= 0);
        assert (pos <= lim);
        int rem = lim - pos;
        return new Direct$Type$Buffer$RW$$BO$(this, -1, 0, rem, rem, pos);
    }
#end[byte]

    public $Type$Buffer duplicate() {
        return new Direct$Type$Buffer$RW$$BO$(this,
                                              this.markValue(),
                                              this.position(),
                                              this.limit(),
                                              this.capacity(),
                                              0);
    }

    public $Type$Buffer asReadOnlyBuffer() {
#if[rw]
        return new Direct$Type$BufferR$BO$(this,
                                           this.markValue(),
                                           this.position(),
                                           this.limit(),
                                           this.capacity(),
                                           0);
#else[rw]
        return duplicate();
#end[rw]
    }

#if[rw]

    public long address() {
        return address;
    }

    private long ix(int i) {
        return address + ((long)i << $LG_BYTES_PER_VALUE$);
    }

    public $type$ get() {
        try {
            return $fromBits$($swap$(UNSAFE.get$Swaptype$(ix(nextGetIndex()))));
        } finally {
            Reference.reachabilityFence(this);
        }
    }

    public $type$ get(int i) {
        try {
            return $fromBits$($swap$(UNSAFE.get$Swaptype$(ix(checkIndex(i)))));
        } finally {
            Reference.reachabilityFence(this);
        }
    }

#if[streamableType]
    $type$ getUnchecked(int i) {
        try {
            return $fromBits$($swap$(UNSAFE.get$Swaptype$(ix(i))));
        } finally {
            Reference.reachabilityFence(this);
        }
    }
#end[streamableType]

    public $Type$Buffer get($type$[] dst, int offset, int length) {
#if[rw]
        if (((long)length << $LG_BYTES_PER_VALUE$) > Bits.JNI_COPY_TO_ARRAY_THRESHOLD) {
            checkBounds(offset, length, dst.length);
            int pos = position();
            int lim = limit();
            assert (pos <= lim);
            int rem = (pos <= lim ? lim - pos : 0);
            if (length > rem)
                throw new BufferUnderflowException();

            long dstOffset = ARRAY_BASE_OFFSET + ((long)offset << $LG_BYTES_PER_VALUE$);
            try {
#if[!byte]
                if (order() != ByteOrder.nativeOrder())
                    UNSAFE.copySwapMemory(null,
                                          ix(pos),
                                          dst,
                                          dstOffset,
                                          (long)length << $LG_BYTES_PER_VALUE$,
                                          (long)1 << $LG_BYTES_PER_VALUE$);
                else
#end[!byte]
                    UNSAFE.copyMemory(null,
                                      ix(pos),
                                      dst,
                                      dstOffset,
                                      (long)length << $LG_BYTES_PER_VALUE$);
            } finally {
                Reference.reachabilityFence(this);
            }
            position(pos + length);
        } else {
            super.get(dst, offset, length);
        }
        return this;
#else[rw]
        throw new ReadOnlyBufferException();
#end[rw]
    }

#end[rw]

    public $Type$Buffer put($type$ x) {
#if[rw]
<<<<<<< HEAD
        UNSAFE.put$Swaptype$(ix(nextPutIndex()), $swap$($toBits$(x)));
        Reference.reachabilityFence(this);
	return this;
=======
        try {
            UNSAFE.put$Swaptype$(ix(nextPutIndex()), $swap$($toBits$(x)));
        } finally {
            Reference.reachabilityFence(this);
        }
        return this;
>>>>>>> 74d4f81e
#else[rw]
        throw new ReadOnlyBufferException();
#end[rw]
    }

    public $Type$Buffer put(int i, $type$ x) {
#if[rw]
<<<<<<< HEAD
        UNSAFE.put$Swaptype$(ix(checkIndex(i)), $swap$($toBits$(x)));
        Reference.reachabilityFence(this);
	return this;
=======
        try {
            UNSAFE.put$Swaptype$(ix(checkIndex(i)), $swap$($toBits$(x)));
        } finally {
            Reference.reachabilityFence(this);
        }
        return this;
>>>>>>> 74d4f81e
#else[rw]
        throw new ReadOnlyBufferException();
#end[rw]
    }

    public $Type$Buffer put($Type$Buffer src) {
#if[rw]
        if (src instanceof Direct$Type$Buffer$BO$) {
            if (src == this)
                throw createSameBufferException();
            Direct$Type$Buffer$RW$$BO$ sb = (Direct$Type$Buffer$RW$$BO$)src;

            int spos = sb.position();
            int slim = sb.limit();
            assert (spos <= slim);
            int srem = (spos <= slim ? slim - spos : 0);

            int pos = position();
            int lim = limit();
            assert (pos <= lim);
            int rem = (pos <= lim ? lim - pos : 0);

            if (srem > rem)
                throw new BufferOverflowException();
<<<<<<< HEAD
            UNSAFE.copyMemory(sb.ix(spos), ix(pos), (long)srem << $LG_BYTES_PER_VALUE$);
            Reference.reachabilityFence(this);
=======
            try {
                UNSAFE.copyMemory(sb.ix(spos), ix(pos), (long)srem << $LG_BYTES_PER_VALUE$);
            } finally {
                Reference.reachabilityFence(sb);
                Reference.reachabilityFence(this);
            }
>>>>>>> 74d4f81e
            sb.position(spos + srem);
            position(pos + srem);
        } else if (src.hb != null) {

            int spos = src.position();
            int slim = src.limit();
            assert (spos <= slim);
            int srem = (spos <= slim ? slim - spos : 0);

            put(src.hb, src.offset + spos, srem);
            src.position(spos + srem);

        } else {
            super.put(src);
        }
        return this;
#else[rw]
        throw new ReadOnlyBufferException();
#end[rw]
    }

    public $Type$Buffer put($type$[] src, int offset, int length) {
#if[rw]
        if (((long)length << $LG_BYTES_PER_VALUE$) > Bits.JNI_COPY_FROM_ARRAY_THRESHOLD) {
            checkBounds(offset, length, src.length);
            int pos = position();
            int lim = limit();
            assert (pos <= lim);
            int rem = (pos <= lim ? lim - pos : 0);
            if (length > rem)
                throw new BufferOverflowException();

            long srcOffset = ARRAY_BASE_OFFSET + ((long)offset << $LG_BYTES_PER_VALUE$);
            try {
#if[!byte]
                if (order() != ByteOrder.nativeOrder())
                    UNSAFE.copySwapMemory(src,
                                          srcOffset,
                                          null,
                                          ix(pos),
                                          (long)length << $LG_BYTES_PER_VALUE$,
                                          (long)1 << $LG_BYTES_PER_VALUE$);
                else
#end[!byte]
                    UNSAFE.copyMemory(src,
                                      srcOffset,
                                      null,
                                      ix(pos),
                                      (long)length << $LG_BYTES_PER_VALUE$);
            } finally {
                Reference.reachabilityFence(this);
            }
            position(pos + length);
        } else {
            super.put(src, offset, length);
        }
        return this;
#else[rw]
        throw new ReadOnlyBufferException();
#end[rw]
    }

    public $Type$Buffer compact() {
#if[rw]
        int pos = position();
        int lim = limit();
        assert (pos <= lim);
        int rem = (pos <= lim ? lim - pos : 0);
<<<<<<< HEAD

        UNSAFE.copyMemory(ix(pos), ix(0), (long)rem << $LG_BYTES_PER_VALUE$);
        Reference.reachabilityFence(this);
	position(rem);
=======
        try {
            UNSAFE.copyMemory(ix(pos), ix(0), (long)rem << $LG_BYTES_PER_VALUE$);
        } finally {
            Reference.reachabilityFence(this);
        }
        position(rem);
>>>>>>> 74d4f81e
        limit(capacity());
        discardMark();
        return this;
#else[rw]
        throw new ReadOnlyBufferException();
#end[rw]
    }

    public boolean isDirect() {
        return true;
    }

    public boolean isReadOnly() {
        return {#if[rw]?false:true};
    }


#if[char]

    public String toString(int start, int end) {
        if ((end > limit()) || (start > end))
            throw new IndexOutOfBoundsException();
        try {
            int len = end - start;
            char[] ca = new char[len];
            CharBuffer cb = CharBuffer.wrap(ca);
            CharBuffer db = this.duplicate();
            db.position(start);
            db.limit(end);
            cb.put(db);
            return new String(ca);
        } catch (StringIndexOutOfBoundsException x) {
            throw new IndexOutOfBoundsException();
        }
    }


    // --- Methods to support CharSequence ---

    public CharBuffer subSequence(int start, int end) {
        int pos = position();
        int lim = limit();
        assert (pos <= lim);
        pos = (pos <= lim ? pos : lim);
        int len = lim - pos;

        if ((start < 0) || (end > len) || (start > end))
            throw new IndexOutOfBoundsException();
        return new DirectCharBuffer$RW$$BO$(this,
                                            -1,
                                            pos + start,
                                            pos + end,
                                            capacity(),
                                            offset);
    }

#end[char]



#if[!byte]

    public ByteOrder order() {
#if[boS]
        return ((ByteOrder.nativeOrder() == ByteOrder.BIG_ENDIAN)
                ? ByteOrder.LITTLE_ENDIAN : ByteOrder.BIG_ENDIAN);
#end[boS]
#if[boU]
        return ((ByteOrder.nativeOrder() != ByteOrder.BIG_ENDIAN)
                ? ByteOrder.LITTLE_ENDIAN : ByteOrder.BIG_ENDIAN);
#end[boU]
    }

#end[!byte]

#if[char]
    ByteOrder charRegionOrder() {
        return order();
    }
#end[char]


#if[byte]
<<<<<<< HEAD

    byte _get(int i) {                          // package-private
        return UNSAFE.getByte(address + i);
    }

    void _put(int i, byte b) {                  // package-private
#if[rw]
        UNSAFE.putByte(address + i, b);
        Reference.reachabilityFence(this);
#else[rw]
        throw new ReadOnlyBufferException();
#end[rw]
    }

=======
>>>>>>> 74d4f81e
    // #BIN
    //
    // Binary-data access methods  for short, char, int, long, float,
    // and double will be inserted here

#end[byte]

}<|MERGE_RESOLUTION|>--- conflicted
+++ resolved
@@ -1,15 +1,11 @@
 /*
-<<<<<<< HEAD
  * ===========================================================================
  * (c) Copyright IBM Corp. 2000, 2018 All Rights Reserved
  * ===========================================================================
  */
 
 /*
- * Copyright (c) 2000, 2016, Oracle and/or its affiliates. All rights reserved.
-=======
  * Copyright (c) 2000, 2018, Oracle and/or its affiliates. All rights reserved.
->>>>>>> 74d4f81e
  * DO NOT ALTER OR REMOVE COPYRIGHT NOTICES OR THIS FILE HEADER.
  *
  * This code is free software; you can redistribute it and/or modify it
@@ -42,6 +38,7 @@
 import jdk.internal.misc.VM;
 import jdk.internal.ref.Cleaner;
 import sun.nio.ch.DirectBuffer;
+
 
 class Direct$Type$Buffer$RW$$BO$
 #if[rw]
@@ -337,18 +334,12 @@
 
     public $Type$Buffer put($type$ x) {
 #if[rw]
-<<<<<<< HEAD
-        UNSAFE.put$Swaptype$(ix(nextPutIndex()), $swap$($toBits$(x)));
-        Reference.reachabilityFence(this);
-	return this;
-=======
         try {
             UNSAFE.put$Swaptype$(ix(nextPutIndex()), $swap$($toBits$(x)));
         } finally {
             Reference.reachabilityFence(this);
         }
         return this;
->>>>>>> 74d4f81e
 #else[rw]
         throw new ReadOnlyBufferException();
 #end[rw]
@@ -356,18 +347,12 @@
 
     public $Type$Buffer put(int i, $type$ x) {
 #if[rw]
-<<<<<<< HEAD
-        UNSAFE.put$Swaptype$(ix(checkIndex(i)), $swap$($toBits$(x)));
-        Reference.reachabilityFence(this);
-	return this;
-=======
         try {
             UNSAFE.put$Swaptype$(ix(checkIndex(i)), $swap$($toBits$(x)));
         } finally {
             Reference.reachabilityFence(this);
         }
         return this;
->>>>>>> 74d4f81e
 #else[rw]
         throw new ReadOnlyBufferException();
 #end[rw]
@@ -392,17 +377,12 @@
 
             if (srem > rem)
                 throw new BufferOverflowException();
-<<<<<<< HEAD
-            UNSAFE.copyMemory(sb.ix(spos), ix(pos), (long)srem << $LG_BYTES_PER_VALUE$);
-            Reference.reachabilityFence(this);
-=======
             try {
                 UNSAFE.copyMemory(sb.ix(spos), ix(pos), (long)srem << $LG_BYTES_PER_VALUE$);
             } finally {
                 Reference.reachabilityFence(sb);
                 Reference.reachabilityFence(this);
             }
->>>>>>> 74d4f81e
             sb.position(spos + srem);
             position(pos + srem);
         } else if (src.hb != null) {
@@ -471,19 +451,12 @@
         int lim = limit();
         assert (pos <= lim);
         int rem = (pos <= lim ? lim - pos : 0);
-<<<<<<< HEAD
-
-        UNSAFE.copyMemory(ix(pos), ix(0), (long)rem << $LG_BYTES_PER_VALUE$);
-        Reference.reachabilityFence(this);
-	position(rem);
-=======
         try {
             UNSAFE.copyMemory(ix(pos), ix(0), (long)rem << $LG_BYTES_PER_VALUE$);
         } finally {
             Reference.reachabilityFence(this);
         }
         position(rem);
->>>>>>> 74d4f81e
         limit(capacity());
         discardMark();
         return this;
@@ -567,23 +540,6 @@
 
 
 #if[byte]
-<<<<<<< HEAD
-
-    byte _get(int i) {                          // package-private
-        return UNSAFE.getByte(address + i);
-    }
-
-    void _put(int i, byte b) {                  // package-private
-#if[rw]
-        UNSAFE.putByte(address + i, b);
-        Reference.reachabilityFence(this);
-#else[rw]
-        throw new ReadOnlyBufferException();
-#end[rw]
-    }
-
-=======
->>>>>>> 74d4f81e
     // #BIN
     //
     // Binary-data access methods  for short, char, int, long, float,
